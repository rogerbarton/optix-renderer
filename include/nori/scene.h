/*
    This file is part of Nori, a simple educational ray tracer

    Copyright (c) 2015 by Wenzel Jakob, Romain Prévost

    Nori is free software; you can redistribute it and/or modify
    it under the terms of the GNU General Public License Version 3
    as published by the Free Software Foundation.

    Nori is distributed in the hope that it will be useful,
    but WITHOUT ANY WARRANTY; without even the implied warranty of
    MERCHANTABILITY or FITNESS FOR A PARTICULAR PURPOSE. See the
    GNU General Public License for more details.

    You should have received a copy of the GNU General Public License
    along with this program. If not, see <http://www.gnu.org/licenses/>.
*/

#if !defined(__NORI_SCENE_H)
#define __NORI_SCENE_H

#include <nori/bvh.h>
#include <nori/emitter.h>
#include <nori/denoiser.h>
#include <nori/volume.h>

NORI_NAMESPACE_BEGIN

	/**
	 * \brief Main scene data structure
	 *
	 * This class holds information on scene objects and is responsible for
	 * coordinating rendering jobs. It also provides useful query routines that
	 * are mostly used by the \ref Integrator implementations.
	 */
	class Scene : public NoriObject
	{

	public:
		/// Construct a new scene object
		Scene(const PropertyList &);

		/// Release all memory
		virtual ~Scene();

		/// Return a pointer to the scene's kd-tree
		const BVH *getBVH() const { return m_bvh; }

		/// Return a pointer to the scene's integrator
		const Integrator *getIntegrator(bool usePreview) const
		{
			return usePreview ? m_previewIntegrator : m_integrator;
		}

		Integrator *getIntegrator(bool usePreview)
		{
			return usePreview ? m_previewIntegrator : m_integrator;
		}

		/// Return a pointer to the scene's camera
		const Camera *getCamera() const { return m_camera; }

		/// Return a pointer to the scene's sample generator (const version)
		const Sampler *getSampler() const { return m_sampler; }

		/// Return a pointer to the scene's sample generator
		Sampler *getSampler() { return m_sampler; }

		/// Return a reference to an array containing all shapes
		const std::vector<Shape *> &getShapes() const { return m_shapes; }

		/// Return a reference to an array containing all lights
		const std::vector<Emitter *> &getLights() const { return m_emitters; }

		/// Return a random emitter
		const Emitter *getRandomEmitter(float rnd) const
		{
			auto const &n    = m_emitters.size();
			size_t     index = std::min(static_cast<size_t>(std::floor(n * rnd)), n - 1);
			if (index >= m_emitters.size())
				return nullptr;
			return m_emitters[index];
		}
#ifdef NORI_USE_VOLUMES
		const std::vector<Volume *> &getVolumes() const
		{
			return m_volumes;
		}
		const Volume *getRandomVolume(float rnd) const
		{
			auto const &n    = m_volumes.size();
			size_t     index = std::min(
					static_cast<size_t>(std::floor(n * rnd)),
					n - 1);
			if (index >= m_volumes.size())
				return nullptr;
			return m_volumes[index];
		}
#endif

<<<<<<< HEAD
		EnvironmentMap *getEnvMap() const
		{
			return m_envmap;
		}

		Denoiser *getDenoiser() const
		{
			return m_denoiser;
		}

		/**
		 * \brief Intersect a ray against all triangles stored in the scene
		 * and return detailed intersection information
		 *
		 * \param ray
		 *    A 3-dimensional ray data structure with minimum/maximum
		 *    extent information
		 *
		 * \param its
		 *    A detailed intersection record, which will be filled by the
		 *    intersection query
		 *
		 * \return \c true if an intersection was found
		 */
		bool rayIntersect(const Ray3f &ray, Intersection &its) const
		{
			return m_bvh->rayIntersect(ray, its, false);
		}

		/**
		 * \brief Intersect a ray against all triangles stored in the scene
		 * and \a only determine whether or not there is an intersection.
		 *
		 * This method much faster than the other ray tracing function,
		 * but the performance comes at the cost of not providing any
		 * additional information about the detected intersection
		 * (not even its position).
		 *
		 * \param ray
		 *    A 3-dimensional ray data structure with minimum/maximum
		 *    extent information
		 *
		 * \return \c true if an intersection was found
		 */
		bool rayIntersect(const Ray3f &ray) const
		{
			Intersection its; /* Unused */
			return m_bvh->rayIntersect(ray, its, true);
		}

		/**
		 * \brief Return an axis-aligned box that bounds the scene
		 */
		const BoundingBox3f &getBoundingBox() const
		{
			return m_bvh->getBoundingBox();
		}

		virtual NoriObject *cloneAndInit() override;

		/**
		 * \brief Inherited from \ref NoriObject::update()
		 *
		 * Initializes the internal data structures (kd-tree,
		 * emitter sampling data structures, etc.)
		 */
		virtual void update(const NoriObject *other) override;

		/// Add a child object to the scene (meshes, integrators etc.)
		virtual void addChild(NoriObject *obj) override;

		/// Return a string summary of the scene (for debugging purposes)
		virtual std::string toString() const override;

		virtual EClassType getClassType() const override { return EScene; }
=======
    Emitter *getEnvMap() const
    {
        return m_envmap;
    }

    Denoiser *getDenoiser() const
    {
        return m_denoiser;
    }

    /**
     * \brief Intersect a ray against all triangles stored in the scene
     * and return detailed intersection information
     *
     * \param ray
     *    A 3-dimensional ray data structure with minimum/maximum
     *    extent information
     *
     * \param its
     *    A detailed intersection record, which will be filled by the
     *    intersection query
     *
     * \return \c true if an intersection was found
     */
    bool rayIntersect(const Ray3f &ray, Intersection &its) const
    {
        return m_bvh->rayIntersect(ray, its, false);
    }

    /**
     * \brief Intersect a ray against all triangles stored in the scene
     * and \a only determine whether or not there is an intersection.
     *
     * This method much faster than the other ray tracing function,
     * but the performance comes at the cost of not providing any
     * additional information about the detected intersection
     * (not even its position).
     *
     * \param ray
     *    A 3-dimensional ray data structure with minimum/maximum
     *    extent information
     *
     * \return \c true if an intersection was found
     */
    bool rayIntersect(const Ray3f &ray) const
    {
        Intersection its; /* Unused */
        return m_bvh->rayIntersect(ray, its, true);
    }

    /**
     * \brief Return an axis-aligned box that bounds the scene
     */
    const BoundingBox3f &getBoundingBox() const
    {
        return m_bvh->getBoundingBox();
    }

    /**
     * \brief Inherited from \ref NoriObject::activate()
     *
     * Initializes the internal data structures (kd-tree,
     * emitter sampling data structures, etc.)
     */
    virtual void activate() override;

    /// Add a child object to the scene (meshes, integrators etc.)
    virtual void addChild(NoriObject *obj) override;

    /// Return a string summary of the scene (for debugging purposes)
    virtual std::string toString() const override;

    virtual EClassType getClassType() const override { return EScene; }
>>>>>>> 9ca1084a
#ifndef NORI_USE_NANOGUI
		NORI_OBJECT_IMGUI_NAME("Scene");
		virtual bool getImGuiNodes() override;
#endif

	private:
		std::vector<Shape *> m_shapes;
		Integrator           *m_integrator        = nullptr;
		Integrator           *m_previewIntegrator = nullptr;


<<<<<<< HEAD
		Sampler *m_sampler = nullptr;
		Camera  *m_camera  = nullptr;
		BVH     *m_bvh     = nullptr;
=======
    Emitter *m_envmap = nullptr;
    Denoiser *m_denoiser = nullptr;
>>>>>>> 9ca1084a

		EnvironmentMap *m_envmap   = nullptr;
		Denoiser       *m_denoiser = nullptr;

		std::vector<Emitter *> m_emitters;

#ifdef NORI_USE_VOLUMES
		std::vector<Volume *> m_volumes;
#endif

		/**
		 * Has the shape only been moved/transformed. Only IAS needs to be reconstructed
		 */
		mutable bool transformTouched = true;

		/**
		 * Has the shape geometry been modified that the BVH, specifically GAS, needs to be reconstructed?
		 */
		mutable bool geometryTouched = true;
	};

NORI_NAMESPACE_END

#endif /* __NORI_SCENE_H */<|MERGE_RESOLUTION|>--- conflicted
+++ resolved
@@ -98,11 +98,10 @@
 		}
 #endif
 
-<<<<<<< HEAD
-		EnvironmentMap *getEnvMap() const
-		{
-			return m_envmap;
-		}
+    Emitter *getEnvMap() const
+    {
+        return m_envmap;
+    }
 
 		Denoiser *getDenoiser() const
 		{
@@ -174,81 +173,6 @@
 		virtual std::string toString() const override;
 
 		virtual EClassType getClassType() const override { return EScene; }
-=======
-    Emitter *getEnvMap() const
-    {
-        return m_envmap;
-    }
-
-    Denoiser *getDenoiser() const
-    {
-        return m_denoiser;
-    }
-
-    /**
-     * \brief Intersect a ray against all triangles stored in the scene
-     * and return detailed intersection information
-     *
-     * \param ray
-     *    A 3-dimensional ray data structure with minimum/maximum
-     *    extent information
-     *
-     * \param its
-     *    A detailed intersection record, which will be filled by the
-     *    intersection query
-     *
-     * \return \c true if an intersection was found
-     */
-    bool rayIntersect(const Ray3f &ray, Intersection &its) const
-    {
-        return m_bvh->rayIntersect(ray, its, false);
-    }
-
-    /**
-     * \brief Intersect a ray against all triangles stored in the scene
-     * and \a only determine whether or not there is an intersection.
-     *
-     * This method much faster than the other ray tracing function,
-     * but the performance comes at the cost of not providing any
-     * additional information about the detected intersection
-     * (not even its position).
-     *
-     * \param ray
-     *    A 3-dimensional ray data structure with minimum/maximum
-     *    extent information
-     *
-     * \return \c true if an intersection was found
-     */
-    bool rayIntersect(const Ray3f &ray) const
-    {
-        Intersection its; /* Unused */
-        return m_bvh->rayIntersect(ray, its, true);
-    }
-
-    /**
-     * \brief Return an axis-aligned box that bounds the scene
-     */
-    const BoundingBox3f &getBoundingBox() const
-    {
-        return m_bvh->getBoundingBox();
-    }
-
-    /**
-     * \brief Inherited from \ref NoriObject::activate()
-     *
-     * Initializes the internal data structures (kd-tree,
-     * emitter sampling data structures, etc.)
-     */
-    virtual void activate() override;
-
-    /// Add a child object to the scene (meshes, integrators etc.)
-    virtual void addChild(NoriObject *obj) override;
-
-    /// Return a string summary of the scene (for debugging purposes)
-    virtual std::string toString() const override;
-
-    virtual EClassType getClassType() const override { return EScene; }
->>>>>>> 9ca1084a
 #ifndef NORI_USE_NANOGUI
 		NORI_OBJECT_IMGUI_NAME("Scene");
 		virtual bool getImGuiNodes() override;
@@ -259,18 +183,12 @@
 		Integrator           *m_integrator        = nullptr;
 		Integrator           *m_previewIntegrator = nullptr;
 
-
-<<<<<<< HEAD
 		Sampler *m_sampler = nullptr;
 		Camera  *m_camera  = nullptr;
 		BVH     *m_bvh     = nullptr;
-=======
-    Emitter *m_envmap = nullptr;
-    Denoiser *m_denoiser = nullptr;
->>>>>>> 9ca1084a
-
-		EnvironmentMap *m_envmap   = nullptr;
-		Denoiser       *m_denoiser = nullptr;
+      
+      Emitter *m_envmap    = nullptr;
+      Denoiser *m_denoiser = nullptr;
 
 		std::vector<Emitter *> m_emitters;
 
