--- conflicted
+++ resolved
@@ -1,142 +1,125 @@
-#pragma once
-
-#include <glad/glad.h>
-#include <GLFW/glfw3.h>
-
-#include <imgui/imgui_impl_glfw.h>
-#include <imgui/imgui_impl_opengl3.h>
-#include <imgui/imgui.h>
-#include <imgui/imgui_internal.h>
-#include <imgui/filebrowser.h>
-
-#include <nori/common.h>
-#include <nori/render.h>
-<<<<<<< HEAD
-#include <nanogui/glutil.h>
-=======
-#include <nori/glutil.h>
->>>>>>> b418808b
-#include <map>
-
-NORI_NAMESPACE_BEGIN
-
-class MouseState
-{
-public:
-	// keep track of the last mouse position
-	double lastMouseX = 0, lastMouseY = 0;
-	double mouseMoveX = 0, mouseMoveY = 0;
-
-	bool rButtonPressed = false, lButtonPressed = false, mButtonPressed = false;
-	bool dragging = false;
-
-	int mods = 0;
-
-public:
-	MouseState() {}
-	~MouseState() {}
-	void onMouseClick(double xPos, double yPos, int button, int action,
-					  int mods)
-	{
-		this->mods = mods;
-
-		lastMouseX = xPos;
-		lastMouseY = yPos;
-
-		dragging = (action == GLFW_PRESS);
-
-		if (button == GLFW_MOUSE_BUTTON_LEFT)
-			lButtonPressed = (action != GLFW_RELEASE);
-		if (button == GLFW_MOUSE_BUTTON_MIDDLE)
-			mButtonPressed = (action != GLFW_RELEASE);
-		if (button == GLFW_MOUSE_BUTTON_RIGHT)
-			rButtonPressed = (action != GLFW_RELEASE);
-	}
-	void onMouseMove(double xPos, double yPos)
-	{
-		mouseMoveX = lastMouseX - xPos;
-		mouseMoveY = -lastMouseY + yPos;
-		lastMouseX = xPos;
-		lastMouseY = yPos;
-	}
-};
-
-typedef std::map<int, bool> KeyboardState;
-
-inline float get_pixel_ratio();
-
-class ImguiScreen
-{
-public:
-	ImguiScreen(ImageBlock &block);
-	~ImguiScreen();
-
-	bool uiShowDemoWindow = false;
-	bool uiShowSceneWindow = true;
-
-	void initGlfw(const char *windowTitle, int width, int height);
-	void initGl();
-	void initImGui();
-
-	void resizeWindow(int width, int height);
-
-	void drawAll();
-
-	void draw();
-
-	void mainloop();
-
-	void render();
-
-	void keyPressed(int key, int mods);
-	void keyReleased(int key, int mods);
-	void scrollWheel(float xoffset, float yoffset);
-	void mouseMove(float xpos, float ypos);
-	void mouseButtonPressed(int button, int mods);
-	void mouseButtonReleased(int button, int mods);
-
-	// -- Scene loading
-	void openXML(const std::string &filename);
-	void openEXR(const std::string &filename);
-
-private:
-	// -- Window state, this must be public for the main.cpp file
-	GLFWwindow *glfwWindow;
-
-	bool _minimizedWindow = false;
-
-	int width;
-	int height;
-
-	// -- Input State
-	int32_t _mouseButton = -1;
-
-	// -- Render State
-	ImageBlock &m_block;
-	//unsigned int &_imageWidth;
-	//unsigned int &_imageHeight;
-	RenderThread m_renderThread;
-
-	float clearColor[3] = {0.8f, 0.8f, 0.8f};
-
-	KeyboardState keyboardState;
-	MouseState mouseState;
-
-	ImGui::FileBrowser filebrowser;
-
-	uint32_t m_texture = 0;
-	float m_scale = 1.f;
-<<<<<<< HEAD
-	Vector2i drawOffset = Vector2i(0);
-	Shader *m_shader;
-=======
-	GLShader* m_shader;
-
-	/**
-	 * Draws the editable scene tree with imgui
-	 */
-	void drawSceneTree();
->>>>>>> b418808b
-};
-
-NORI_NAMESPACE_END
+#pragma once
+
+#include <glad/glad.h>
+#include <GLFW/glfw3.h>
+
+#include <imgui/imgui_impl_glfw.h>
+#include <imgui/imgui_impl_opengl3.h>
+#include <imgui/imgui.h>
+#include <imgui/imgui_internal.h>
+#include <imgui/filebrowser.h>
+
+#include <nori/common.h>
+#include <nori/render.h>
+#include <nori/glutil.h>
+#include <map>
+
+NORI_NAMESPACE_BEGIN
+
+class MouseState
+{
+public:
+	// keep track of the last mouse position
+	double lastMouseX = 0, lastMouseY = 0;
+	double mouseMoveX = 0, mouseMoveY = 0;
+
+	bool rButtonPressed = false, lButtonPressed = false, mButtonPressed = false;
+	bool dragging = false;
+
+	int mods = 0;
+
+public:
+	MouseState() {}
+	~MouseState() {}
+	void onMouseClick(double xPos, double yPos, int button, int action,
+					  int mods)
+	{
+		this->mods = mods;
+
+		lastMouseX = xPos;
+		lastMouseY = yPos;
+
+		dragging = (action == GLFW_PRESS);
+
+		if (button == GLFW_MOUSE_BUTTON_LEFT)
+			lButtonPressed = (action != GLFW_RELEASE);
+		if (button == GLFW_MOUSE_BUTTON_MIDDLE)
+			mButtonPressed = (action != GLFW_RELEASE);
+		if (button == GLFW_MOUSE_BUTTON_RIGHT)
+			rButtonPressed = (action != GLFW_RELEASE);
+	}
+	void onMouseMove(double xPos, double yPos)
+	{
+		mouseMoveX = lastMouseX - xPos;
+		mouseMoveY = -lastMouseY + yPos;
+		lastMouseX = xPos;
+		lastMouseY = yPos;
+	}
+};
+
+typedef std::map<int, bool> KeyboardState;
+
+inline float get_pixel_ratio();
+
+class ImguiScreen
+{
+public:
+	ImguiScreen(ImageBlock &block);
+	~ImguiScreen();
+
+	void initGlfw(const char *windowTitle, int width, int height);
+	void initGl();
+	void initImGui();
+
+	void resizeWindow(int width, int height);
+
+	void drawAll();
+
+	void draw();
+
+	void mainloop();
+
+	void render();
+
+	void keyPressed(int key, int mods);
+	void keyReleased(int key, int mods);
+
+	// -- Scene loading
+	void openXML(const std::string &filename);
+	void openEXR(const std::string &filename);
+
+private:
+	// -- Window state, this must be public for the main.cpp file
+	GLFWwindow *glfwWindow;
+	bool uiShowSceneWindow = true;
+
+	bool _minimizedWindow = false; // is this actually needed?
+
+	int width;
+	int height;
+
+	// -- Input State
+	int32_t _mouseButton = -1;
+
+	// -- Render State
+	ImageBlock &m_block;
+	RenderThread m_renderThread;
+
+	float clearColor[3] = {0.8f, 0.8f, 0.8f};
+
+	KeyboardState keyboardState;
+	MouseState mouseState;
+
+	ImGui::FileBrowser filebrowser;
+
+	uint32_t m_texture = 0;
+	float m_scale = 1.f;
+	GLShader *m_shader;
+
+	/**
+	 * Draws the editable scene tree with imgui
+	 */
+	void drawSceneTree();
+};
+
+NORI_NAMESPACE_END