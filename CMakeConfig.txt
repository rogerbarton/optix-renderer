# =======================================================================
#   WARNING    WARNING    WARNING    WARNING    WARNING    WARNING
# =======================================================================
#   Remember to put on SAFETY GOGGLES before looking at this file. You
#   are most certainly not expected to read or understand any of it.
# =======================================================================
#
# This CMake file is responsible for compiling dependency libraries and
# setting up suitable compiler flags for various platforms. You do not
# need to read or change anything in this file; see CMakeLists.txt instead.

include(CMakeParseArguments)

# Set a default build configuration (Release)
if(NOT CMAKE_BUILD_TYPE AND NOT CMAKE_CONFIGURATION_TYPES)
  message(STATUS "Setting build type to 'Release' as none was specified.")
  set(CMAKE_BUILD_TYPE Release CACHE STRING "Choose the type of build." FORCE)
  set_property(CACHE CMAKE_BUILD_TYPE PROPERTY STRINGS "Debug" "Release"
    "MinSizeRel" "RelWithDebInfo")
endif()

# This build file 
include(ExternalProject)
set(CMAKE_EXTERNAL_ARGUMENTS -DCMAKE_BUILD_TYPE=Release
  -DCMAKE_GENERATOR=${CMAKE_GENERATOR} -Wno-dev
  -DCMAKE_INSTALL_PREFIX=${CMAKE_BINARY_DIR}/ext_build/dist)

if (MSVC)
  # Windows-specific build flags

  # Don't advertise awkward and non-standard "secure" C++ functions
  add_definitions (/D "_CRT_SECURE_NO_WARNINGS")

  include_directories(ext/glew/include)
  set(extra_libs opengl32 glew)

  set(extra_libs ${extra_libs}
    $<$<CONFIG:Debug>:zlibstaticd>
    $<$<CONFIG:RelWithDebInfo>:zlibstatic>
    $<$<CONFIG:Release>:zlibstatic> 
    $<$<CONFIG:MinSizeRel>:zlibstatic>
  )

  # Statically link against the C++ runtime library, also apply these settings to nested projects
  set(CompilerFlags
        CMAKE_CXX_FLAGS CMAKE_CXX_FLAGS_DEBUG CMAKE_CXX_FLAGS_RELEASE
        CMAKE_CXX_FLAGS_MINSIZEREL CMAKE_CXX_FLAGS_RELWITHDEBINFO
        CMAKE_C_FLAGS CMAKE_C_FLAGS_DEBUG CMAKE_C_FLAGS_RELEASE
        CMAKE_C_FLAGS_MINSIZEREL CMAKE_C_FLAGS_RELWITHDEBINFO)
  foreach(CompilerFlag ${CompilerFlags})
    string(REPLACE "/MD" "/MT" ${CompilerFlag} "${${CompilerFlag}}")
    string(REPLACE "/MDd" "/MTd" ${CompilerFlag} "${${CompilerFlag}}")
    set(CMAKE_EXTERNAL_ARGUMENTS ${CMAKE_EXTERNAL_ARGUMENTS} -D${CompilerFlag}:INTERNAL=${${CompilerFlag}})
  endforeach()
elseif(APPLE)
  # OSX-specific build flags

  # Find standard libraries needed for OpenGL/GLFW
  find_library(cocoa_library Cocoa)
  find_library(opengl_library OpenGL)
  find_library(corevideo_library CoreVideo)
  find_library(iokit_library IOKit)
  set(extra_libs tbb ${cocoa_library} ${opengl_library} ${corevideo_library} ${iokit_library} z)

  # Compile in C++11 mode
  set(CMAKE_CXX_FLAGS "${CMAKE_CXX_FLAGS} -std=c++11 -stdlib=libc++")

  # Try to auto-detect a suitable OSX SDK
  # execute_process(COMMAND bash -c "xcodebuild -version -sdk | grep MacOSX | grep Path | head -n 1 | cut -f 2 -d ' '" OUTPUT_VARIABLE CMAKE_OSX_SYSROOT)
  execute_process(COMMAND bash -c "xcodebuild -version -sdk | grep MacOSX | grep \"MacOSX10.1\\d.sdk\" | grep Path | head -n 1 | cut -f 2 -d ' '" OUTPUT_VARIABLE CMAKE_OSX_SYSROOT)
  string(REGEX REPLACE "(\r?\n)+$" "" CMAKE_OSX_SYSROOT "${CMAKE_OSX_SYSROOT}")
  string(REGEX REPLACE "^.*X([0-9.]*).sdk$" "\\1" CMAKE_OSX_DEPLOYMENT_TARGET "${CMAKE_OSX_SYSROOT}")

  # Also use the same SDK in nested projects
  set(CMAKE_EXTERNAL_ARGUMENTS ${CMAKE_EXTERNAL_ARGUMENTS} -DCMAKE_OSX_DEPLOYMENT_TARGET=${CMAKE_OSX_DEPLOYMENT_TARGET} -DCMAKE_OSX_SYSROOT=${CMAKE_OSX_SYSROOT})
elseif("${CMAKE_SYSTEM}" MATCHES "Linux")
  # Linux-specific build flags
  set(extra_libs tbb GL Xxf86vm Xrandr Xinerama Xcursor Xi X11 pthread z dl)

  # Compile in C++11 mode
  set(CMAKE_CXX_FLAGS "${CMAKE_CXX_FLAGS} -std=c++11")
endif()

if(WIN32)
  # Build zlib (only needed on Windows, Linux/OSX already have it)
  ExternalProject_Add(zlib_p
    URL             "${CMAKE_SOURCE_DIR}/ext/zlib"
    PREFIX          "ext_build"
    CMAKE_ARGS      ${CMAKE_EXTERNAL_ARGUMENTS}
  )
endif(WIN32)

# Build Intel Thread Building Blocks
ExternalProject_Add(tbb_p
  URL             "${CMAKE_SOURCE_DIR}/ext/tbb"
  PREFIX          "ext_build"
  CMAKE_ARGS      ${CMAKE_EXTERNAL_ARGUMENTS}
)

# Build IlmBase, a support library needed by OpenEXR
ExternalProject_Add(IlmBase_p
  URL             "${CMAKE_SOURCE_DIR}/ext/openexr/IlmBase"
  PREFIX          "ext_build"
  CMAKE_ARGS      ${CMAKE_EXTERNAL_ARGUMENTS} -DBUILD_SHARED_LIBS=OFF -DNAMESPACE_VERSIONING=NO
)

# Build OpenEXR
ExternalProject_Add(OpenEXR_p
  URL             "${CMAKE_SOURCE_DIR}/ext/openexr/OpenEXR"
  PREFIX          "ext_build"
  CMAKE_ARGS      ${CMAKE_EXTERNAL_ARGUMENTS} -DILMBASE_PACKAGE_PREFIX=${CMAKE_BINARY_DIR}/ext_build/dist -DBUILD_SHARED_LIBS=OFF -DNAMESPACE_VERSIONING=NO
)

# Make sure everything is built in the right oder
add_dependencies(OpenEXR_p IlmBase_p)
if(WIN32)
  add_dependencies(OpenEXR_p zlib_p)
endif(WIN32)

# Pass external arguments to nested build processes
string(REGEX REPLACE ";" "$" CMAKE_EXTERNAL_ARGUMENTS_STR "${CMAKE_EXTERNAL_ARGUMENTS}")
list(APPEND CMAKE_EXTERNAL_ARGUMENTS -D CMAKE_EXTERNAL_ARGUMENTS:STRING=${CMAKE_EXTERNAL_ARGUMENTS_STR})

# Build nanogui
if(NOT NORI_DISABLE_GUI)
  ExternalProject_Add(nanogui_p
    URL             "${CMAKE_SOURCE_DIR}/ext/nanogui"
    PREFIX          "ext_build"
    CMAKE_ARGS      ${CMAKE_EXTERNAL_ARGUMENTS}
  )
endif()

# Build lodepng
ExternalProject_Add(lodepng_p
  URL             "${CMAKE_SOURCE_DIR}/ext/lodepng"
  PREFIX          "ext_build"
  CMAKE_ARGS      ${CMAKE_EXTERNAL_ARGUMENTS}
)

# Compile Nori with compiler warnings turned on
if(MSVC)
  if(CMAKE_CXX_FLAGS MATCHES "/W[0-4]")
    string(REGEX REPLACE "/W[0-4]" "/W4" CMAKE_CXX_FLAGS "${CMAKE_CXX_FLAGS}")
  else()
    set(CMAKE_CXX_FLAGS "${CMAKE_CXX_FLAGS} /W4")
  endif()
else()
  set(CMAKE_CXX_FLAGS "${CMAKE_CXX_FLAGS} -Wall -Wextra -Wno-unused-parameter -Wno-deprecated-declarations")
  if (APPLE)
    set(CMAKE_CXX_FLAGS "${CMAKE_CXX_FLAGS} -Wno-gnu-anonymous-struct -Wno-c99-extensions -Wno-nested-anon-types -Wno-deprecated-register -Wno-missing-braces")
  endif()
endif()

# Compile against & link to previously compiled external projects
link_directories(${CMAKE_BINARY_DIR}/ext_build/dist/lib)
include_directories(
  ${CMAKE_BINARY_DIR}/ext_build/dist/include
  ${CMAKE_BINARY_DIR}/ext_build/dist/include/OpenEXR
  ext/pcg32
  ext/tinyformat
  ext/pugixml/src
  ext/hypothesis
  ext/filesystem
  ext/nanogui/ext/eigen
  ext/lodepng
  include
)

add_library(pugixml STATIC ext/pugixml/src/pugixml.cpp)
set_target_properties(pugixml PROPERTIES
    ARCHIVE_OUTPUT_DIRECTORY "${CMAKE_BINARY_DIR}/ext_build/dist/lib")

# Link to several dependency libraries
<<<<<<< HEAD
set(extra_libs nanogui glfw3 IlmImf IlmThread Iex IexMath Imath Half pugixml lodepng ${extra_libs})

=======
if(NORI_USE_GUI)
  set(extra_libs nanogui glfw3 IlmImf IlmThread Iex IexMath Imath Half pugixml ${extra_libs})
else()
  set(extra_libs IlmImf IlmThread Iex IexMath Imath Half pugixml tbb Xrandr pthread z dl)
endif()
>>>>>>> 6d0d5543
# vim: set et ts=2 sw=2 ft=cmake nospell:<|MERGE_RESOLUTION|>--- conflicted
+++ resolved
@@ -171,14 +171,9 @@
     ARCHIVE_OUTPUT_DIRECTORY "${CMAKE_BINARY_DIR}/ext_build/dist/lib")
 
 # Link to several dependency libraries
-<<<<<<< HEAD
-set(extra_libs nanogui glfw3 IlmImf IlmThread Iex IexMath Imath Half pugixml lodepng ${extra_libs})
-
-=======
 if(NORI_USE_GUI)
-  set(extra_libs nanogui glfw3 IlmImf IlmThread Iex IexMath Imath Half pugixml ${extra_libs})
+  set(extra_libs nanogui glfw3 IlmImf IlmThread Iex IexMath Imath Half pugixml lodepng ${extra_libs})
 else()
-  set(extra_libs IlmImf IlmThread Iex IexMath Imath Half pugixml tbb Xrandr pthread z dl)
+  set(extra_libs IlmImf IlmThread Iex IexMath Imath Half pugixml lodepng tbb Xrandr pthread z dl)
 endif()
->>>>>>> 6d0d5543
 # vim: set et ts=2 sw=2 ft=cmake nospell: