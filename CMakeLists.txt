# This is the main CMake build file used to compile Nori
cmake_minimum_required (VERSION 2.8)
project("nori")

option(NORI_BUILD_DOCS "Build Nori Docs" OFF)
option(NORI_USE_GUI    "Build the GUI"   ON)

if(NOT NORI_USE_GUI)
  message("NORI_USE_GUI is OFF.")

  # Disable flag for preprocessor
  add_definitions(-DDISABLE_NORI_GUI)
endif()

# This file included below takes care of compiling dependencies
# and setting compiler flags on different platforms
include("CMakeConfig.txt")

include_directories(ext)

if(NORI_BUILD_DOCS)
  add_subdirectory(docs)
endif(NORI_BUILD_DOCS)


# The following lines build the main executable. If you add a source
# code file to Nori, be sure to include it in this list.
add_executable(nori

  # Header files
  include/nori/bbox.h
  include/nori/bitmap.h
  include/nori/block.h
  include/nori/bsdf.h
  include/nori/bvh.h
  include/nori/camera.h
  include/nori/color.h
  include/nori/common.h
  include/nori/dpdf.h
  include/nori/frame.h
  include/nori/integrator.h
  include/nori/emitter.h
  include/nori/kdtree.h
  include/nori/mesh.h
  include/nori/object.h
  include/nori/parser.h
  include/nori/proplist.h
  include/nori/photon.h
  include/nori/ray.h
  include/nori/render.h
  include/nori/rfilter.h
  include/nori/sampler.h
  include/nori/scene.h
  include/nori/shape.h
  include/nori/texture.h
  include/nori/timer.h
  include/nori/transform.h
  include/nori/vector.h
  include/nori/warp.h
  include/nori/environmentmap.h
  include/nori/HDRLoader.h
  include/nori/denoiser.h

  # Source code files
  src/bitmap.cpp
  src/block.cpp
  src/bvh.cpp
  src/chi2test.cpp
  src/common.cpp
  src/consttexture.cpp
  src/checkerboard.cpp
  src/diffuse.cpp
  src/independent.cpp
  src/main.cpp
  src/mesh.cpp
  src/obj.cpp
  src/object.cpp
  src/parser.cpp
  src/perspective.cpp
  src/proplist.cpp
  src/render.cpp
  src/rfilter.cpp
  src/scene.cpp
  src/shape.cpp
  src/ttest.cpp
  src/warp.cpp
  src/microfacet.cpp
  src/photon.cpp
  src/mirror.cpp
  src/dielectric.cpp
  src/photonmapper.cpp
  src/sphere.cpp
  src/arealight.cpp
  src/normals.cpp
  src/av.cpp
  src/pointlight.cpp
  src/direct.cpp
  src/direct_ems.cpp
  src/direct_mats.cpp
  src/direct_mis.cpp
  src/path_mats.cpp
  src/path_mis.cpp
  src/disney.cpp
  src/environmentmap.cpp
  src/PNGTexture.cpp
  src/denoiser.cpp
<<<<<<< HEAD
  src/volume.cpp
=======
  src/adaptive.cpp
>>>>>>> 4a7bb7f1
)

add_executable(tonemapper
        include/nori/bitmap.h
        src/bitmap.cpp
        src/common.cpp
        src/hdrToLdr.cpp)

# Nori depends on some libraries created in CMakeConfig.txt. The following two
# lines ensure that Nori is built *after* those libraries have been created.
#add_dependencies(nori OpenEXR_p)
#add_dependencies(nori tbb_p)
add_dependencies(nori pugixml)
add_dependencies(nori lodepng_p)
#add_dependencies(nori openvdb_p)

add_dependencies(tonemapper nori)

if(NORI_USE_GUI)
  # Append additional gui sources
  target_sources(nori PRIVATE
          include/nori/gui.h
          src/gui.cpp
          include/nori/DebugGui.h
          src/DebugGui.cpp
          )

  # The following lines build the warping test application
  add_executable(warptest
          include/nori/warp.h
          src/warp.cpp
          src/warptest.cpp
          src/microfacet.cpp
          src/object.cpp
          src/proplist.cpp
          src/common.cpp
          )
  add_dependencies(warptest nori)
  target_link_libraries(warptest ${extra_libs})
endif(NORI_USE_GUI)

# Link to dependency libraries
target_link_libraries(tonemapper ${extra_libs})
target_link_libraries(nori ${extra_libs})

set_target_properties(nori PROPERTIES
        CXX_STANDARD 17
        CXX_STANDARD_REQUIRED YES
        CXX_EXTENSIONS NO
        )

# vim: set et ts=2 sw=2 ft=cmake nospell:<|MERGE_RESOLUTION|>--- conflicted
+++ resolved
@@ -104,11 +104,8 @@
   src/environmentmap.cpp
   src/PNGTexture.cpp
   src/denoiser.cpp
-<<<<<<< HEAD
   src/volume.cpp
-=======
   src/adaptive.cpp
->>>>>>> 4a7bb7f1
 )
 
 add_executable(tonemapper
