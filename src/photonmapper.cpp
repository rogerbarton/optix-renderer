/*
    This file is part of Nori, a simple educational ray tracer

    Copyright (c) 2015 by Wenzel Jakob

    Nori is free software; you can redistribute it and/or modify
    it under the terms of the GNU General Public License Version 3
    as published by the Free Software Foundation.

    Nori is distributed in the hope that it will be useful,
    but WITHOUT ANY WARRANTY; without even the implied warranty of
    MERCHANTABILITY or FITNESS FOR A PARTICULAR PURPOSE. See the
    GNU General Public License for more details.

    You should have received a copy of the GNU General Public License
    along with this program. If not, see <http://www.gnu.org/licenses/>.
*/

#include <nori/integrator.h>
#include <nori/sampler.h>
#include <nori/emitter.h>
#include <nori/bsdf.h>
#include <nori/scene.h>
#include <nori/photon.h>

NORI_NAMESPACE_BEGIN

class PhotonMapper : public Integrator
{
public:
	PhotonMapper() = default;

	/// Photon map data structure
    typedef PointKDTree<Photon> PhotonMap;

    explicit PhotonMapper(const PropertyList &props)
    {
        /* Lookup parameters */
        m_photonCount = props.getInteger("photonCount", 1000000);
        m_photonRadius = props.getFloat("photonRadius", 0.0f /* Default: automatic */);
    }

	NoriObject *cloneAndInit() override {
    	auto* clone = new PhotonMapper();
    	clone->m_photonCount = m_photonCount;
    	clone->m_photonRadius = m_photonRadius;
    	return clone;
    }

	void update(const NoriObject *guiObject) override
	{
		const auto* gui = static_cast<const PhotonMapper *>(guiObject);
		if (!gui->touched) return;
		gui->touched = false;

		// -- Copy properties
		m_photonCount = gui->m_photonCount;
		m_photonRadius = gui->m_photonRadius;
	}

	virtual void preprocess(const Scene *scene) override
    {
        cout << "Gathering " << m_photonCount << " photons .. ";
        cout.flush();

        /* Create a sample generator for the preprocess step */
        Sampler *sampler = static_cast<Sampler *>(
            NoriObjectFactory::createInstance("independent", PropertyList()));

        /* Allocate memory for the photon map */
        m_photonMap = std::unique_ptr<PhotonMap>(new PhotonMap());
        m_photonMap->reserve(m_photonCount);

        /* Estimate a default photon radius */
        if (m_photonRadius == 0)
            m_photonRadius = scene->getBoundingBox().getExtents().norm() / 500.0f;

        /* How to add a photon?
		 * m_photonMap->push_back(Photon(
		 *	Point3f(0, 0, 0),  // Position
		 *	Vector3f(0, 0, 1), // Direction
		 *	Color3f(1, 2, 3)   // Power
		 * ));
		 */
        m_emittedPhotons = 0;
        while (m_photonMap->size() < m_photonCount)
        {
            const Emitter *emitter = scene->getRandomEmitter(sampler->next1D());
            Ray3f sampleRay;

            Color3f W = emitter->samplePhoton(sampleRay, sampler->next2D(), sampler->next2D()) * scene->getLights().size();

            m_emittedPhotons++;

            int counter = 0;
            while (true)
            {
                Intersection its;
                if (!scene->rayIntersect(sampleRay, its))
                {
                    break;
                }

                const Shape *shape = its.mesh;
                const BSDF *bsdf = shape->getBSDF();

                // check if diffuse
                if (bsdf->isDiffuse())
                {
                    // --> add photon to map

                    // check if still place for a new photon
                    if (m_photonMap->size() >= m_photonCount)
                    {
                        break;
                    }
                    else
                    {
                        m_photonMap->push_back(Photon(its.p, -sampleRay.d, W));
                    }
                }

                // russian roulette
                auto successprob = std::min(W.maxCoeff(), 0.99f);
                if (counter < 3)
                {
                    counter++;
                }
                else if ((sampler->next1D()) > successprob)
                {
                    break;
                }
                else
                    W /= successprob;

                // calculate next ray by sampling BSDF
                BSDFQueryRecord bqr(its.toLocal(-sampleRay.d));
                Color3f bsdf_col = bsdf->sample(bqr, sampler->next2D());

                // break if sampling failed
                if (bsdf_col.isZero(Epsilon))
                {
                    break;
                }

                sampleRay = Ray3f(its.p, its.toWorld(bqr.wo));
                W = W * bsdf_col;
            }
        }

        /* Build the photon map */
        std::cout << "Emitted " << m_emittedPhotons << " Photons." << std::endl;
        m_photonMap->build();
    }

    virtual Color3f Li(const Scene *scene, Sampler *sampler, const Ray3f &_ray) const override
    {
        /* How to find photons?
		 * std::vector<uint32_t> results;
		 * m_photonMap->search(Point3f(0, 0, 0), // lookup position
		 *                     m_photonRadius,   // search radius
		 *                     results);
		 *
		 * for (uint32_t i : results) {
		 *    const Photon &photon = (*m_photonMap)[i];
		 *    cout << "Found photon!" << endl;
		 *    cout << " Position  : " << photon.getPosition().toString() << endl;
		 *    cout << " Power     : " << photon.getPower().toString() << endl;
		 *    cout << " Direction : " << photon.getDirection().toString() << endl;
		 * }
		 */

        Color3f Li = Color3f(0.f); // initial radiance
        Color3f t = Color3f(1.0);  // initial throughput
        Ray3f traceRay(_ray);
        int counter = 0;
        while (true)
        {
            Intersection its;
            if (!scene->rayIntersect(traceRay, its))
            {

                if (scene->getEnvMap())
                {
                    EmitterQueryRecord eqr;
                    eqr.wi = traceRay.d;
                    Li += t * scene->getEnvMap()->eval(eqr);
                }
                break;
            }

            // get colliding object and shape
            const Shape *shape = its.mesh;
            const BSDF *bsdf = shape->getBSDF();

            // if shape is emitter, add eval to result
            if (shape->isEmitter())
            {
                auto emitter = shape->getEmitter();
                EmitterQueryRecord eqr(traceRay.o, its.p, its.shFrame.n);
                Li += t * emitter->eval(eqr);
            }

            if (bsdf->isDiffuse())
            {
                // estimate photon density at the intersection point
                // and terminate the recursion!

                // query all nearby photons from the photon map,
                // summing the product of eachs power with the bsdf value
                // given the photons direction
                std::vector<uint32_t> results;
                m_photonMap->search(its.p,          // lookup position
                                    m_photonRadius, // search radius
                                    results);

                Color3f photonColor(0.f);
                if (results.size() > 0)
                {
                    for (uint32_t i : results)
                    {
                        const Photon &photon = (*m_photonMap)[i];

                        // create a bsdf query record given the direction of the photon
                        BSDFQueryRecord bqr_p(its.toLocal(-traceRay.d), its.toLocal(photon.getDirection()), EMeasure::ESolidAngle);
                        bqr_p.uv = its.uv;
                        bqr_p.p = its.p;

                        photonColor += photon.getPower() * bsdf->eval(bqr_p) / (M_PI * m_photonRadius * m_photonRadius);
                    }

                    Li += t * photonColor / m_emittedPhotons;
                }
                // and terminate the recursion!
                break;
            }

            float succ_prob = std::min(t.maxCoeff(), 0.99f);
            if (counter < 3)
            {
                counter++;
            }
            else if (sampler->next1D() > succ_prob)
            {
                break;
            }
            else
            {
                t = t / succ_prob;
            }

            BSDFQueryRecord bRec(its.toLocal(-traceRay.d));
            bRec.uv = its.uv;
            bRec.p = its.p;

            // Sample BSDF
            Color3f bsdf_col = bsdf->sample(bRec, sampler->next2D());
            if (bsdf_col.isZero(Epsilon))
            {
                break; // BSDF sampling failed
            }

            t = t * bsdf_col;

            // create next ray to trace
            traceRay = Ray3f(its.p, its.toWorld(bRec.wo));
        }

        return Li;
    }

    virtual std::string toString() const override
    {
        return tfm::format(
            "PhotonMapper[\n"
            "  photonCount = %i,\n"
            "  photonRadius = %f\n"
            "]",
            m_photonCount,
            m_photonRadius);
    }
#ifndef NORI_USE_NANOGUI
<<<<<<< HEAD
	NORI_OBJECT_IMGUI_NAME("Photonmapper");
    virtual bool getImGuiNodes() override {
        touched = Integrator::getImGuiNodes();
=======
    virtual const char *getImGuiName() const override
    {
        return "Photonmapper";
    }
    virtual bool getImGuiNodes() override
    {
        bool ret = Integrator::getImGuiNodes();

        ImGuiTreeNodeFlags flags = ImGuiTreeNodeFlags_Leaf | ImGuiTreeNodeFlags_NoTreePushOnOpen |
                                   ImGuiTreeNodeFlags_Bullet;
>>>>>>> 9ca1084a

        ImGui::AlignTextToFramePadding();
        ImGui::PushID(1);
        ImGui::TreeNodeEx("photonCount", ImGuiLeafNodeFlags, "Photon Count");
        ImGui::NextColumn();
        ImGui::SetNextItemWidth(-1);
<<<<<<< HEAD
	    touched |= ImGui::DragInt("##value", &m_photonCount, 1, 0, SLIDER_MAX_INT*100, "%d", ImGuiSliderFlags_AlwaysClamp);
=======
        ret |= ImGui::DragInt("##value", &m_photonCount, 1, 0, SLIDER_MAX_INT * 100, "%d", ImGuiSliderFlags_AlwaysClamp);
>>>>>>> 9ca1084a
        ImGui::NextColumn();
        ImGui::PopID();

        ImGui::AlignTextToFramePadding();
        ImGui::PushID(2);
        ImGui::TreeNodeEx("photonRadius", ImGuiLeafNodeFlags, "Photon Radius");
        ImGui::NextColumn();
        ImGui::SetNextItemWidth(-1);
	    touched |= ImGui::DragFloat("##value", &m_photonRadius, 1, 0, SLIDER_MAX_FLOAT, "%.3f", ImGuiSliderFlags_AlwaysClamp);
        ImGui::NextColumn();
        ImGui::PopID();

        return touched;
    }
#endif
private:
    /* 
     * Important: m_photonCount is the total number of photons deposited in the photon map,
     * NOT the number of emitted photons. You will need to keep track of those yourself.
     */
    int m_photonCount;
    float m_photonRadius;
    std::unique_ptr<PhotonMap> m_photonMap;

    int m_emittedPhotons;
};

NORI_REGISTER_CLASS(PhotonMapper, "photonmapper");
NORI_NAMESPACE_END<|MERGE_RESOLUTION|>--- conflicted
+++ resolved
@@ -280,33 +280,16 @@
             m_photonRadius);
     }
 #ifndef NORI_USE_NANOGUI
-<<<<<<< HEAD
 	NORI_OBJECT_IMGUI_NAME("Photonmapper");
     virtual bool getImGuiNodes() override {
         touched = Integrator::getImGuiNodes();
-=======
-    virtual const char *getImGuiName() const override
-    {
-        return "Photonmapper";
-    }
-    virtual bool getImGuiNodes() override
-    {
-        bool ret = Integrator::getImGuiNodes();
-
-        ImGuiTreeNodeFlags flags = ImGuiTreeNodeFlags_Leaf | ImGuiTreeNodeFlags_NoTreePushOnOpen |
-                                   ImGuiTreeNodeFlags_Bullet;
->>>>>>> 9ca1084a
 
         ImGui::AlignTextToFramePadding();
         ImGui::PushID(1);
         ImGui::TreeNodeEx("photonCount", ImGuiLeafNodeFlags, "Photon Count");
         ImGui::NextColumn();
         ImGui::SetNextItemWidth(-1);
-<<<<<<< HEAD
-	    touched |= ImGui::DragInt("##value", &m_photonCount, 1, 0, SLIDER_MAX_INT*100, "%d", ImGuiSliderFlags_AlwaysClamp);
-=======
-        ret |= ImGui::DragInt("##value", &m_photonCount, 1, 0, SLIDER_MAX_INT * 100, "%d", ImGuiSliderFlags_AlwaysClamp);
->>>>>>> 9ca1084a
+	     touched |= ImGui::DragInt("##value", &m_photonCount, 1, 0, SLIDER_MAX_INT * 100, "%d", ImGuiSliderFlags_AlwaysClamp);
         ImGui::NextColumn();
         ImGui::PopID();
 
