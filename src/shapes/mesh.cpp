--- conflicted
+++ resolved
@@ -250,11 +250,7 @@
     OptixBuildInput buildInputs = {};
 
     buildInputs.type = OPTIX_BUILD_INPUT_TYPE_TRIANGLES;
-<<<<<<< HEAD
-    flagsArray = new uint32_t{OPTIX_GEOMETRY_FLAG_DISABLE_ANYHIT};
-=======
-    flagsArray = new uint32_t[]{OPTIX_GEOMETRY_FLAG_NONE};
->>>>>>> 16a32e68
+    flagsArray = new uint32_t{OPTIX_GEOMETRY_FLAG_NONE};
     buildInputs.triangleArray.flags = flagsArray;
     buildInputs.triangleArray.numSbtRecords = 1;
 
