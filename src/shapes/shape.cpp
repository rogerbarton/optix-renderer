--- conflicted
+++ resolved
@@ -206,11 +206,7 @@
 		buildInput.type                               = OPTIX_BUILD_INPUT_TYPE_CUSTOM_PRIMITIVES;
 		buildInput.customPrimitiveArray.aabbBuffers   = &d_bbox;
 		buildInput.customPrimitiveArray.numPrimitives = 1;
-<<<<<<< HEAD
-		flagsArray = new uint32_t{OPTIX_GEOMETRY_FLAG_DISABLE_ANYHIT};
-=======
-		flagsArray = new uint32_t[]{OPTIX_GEOMETRY_FLAG_NONE};
->>>>>>> 16a32e68
+		flagsArray = new uint32_t{OPTIX_GEOMETRY_FLAG_NONE};
 		buildInput.customPrimitiveArray.flags         = flagsArray;
 		buildInput.customPrimitiveArray.numSbtRecords = 1;
 
