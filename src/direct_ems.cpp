--- conflicted
+++ resolved
@@ -77,16 +77,8 @@
     return std::string("DirectEMSIntegrator[]");
   }
 #ifndef NORI_USE_NANOGUI
-<<<<<<< HEAD
 	NORI_OBJECT_IMGUI_NAME("Direct EMS");
 	virtual bool getImGuiNodes() override { return Integrator::getImGuiNodes(); }
-=======
-  virtual const char *getImGuiName() const override
-  {
-    return "Direct EMS";
-  }
-  virtual bool getImGuiNodes() override { return Integrator::getImGuiNodes(); }
->>>>>>> 9ca1084a
 #endif
 };
 
