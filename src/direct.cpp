#include <nori/bsdf.h>
#include <nori/integrator.h>
#include <nori/mesh.h>
#include <nori/sampler.h>
#include <nori/scene.h>

NORI_NAMESPACE_BEGIN

class DirectIntegrator : public Integrator
{
public:
  explicit DirectIntegrator(const PropertyList &propList) {}
  NORI_OBJECT_DEFAULT_CLONE(DirectIntegrator)
  NORI_OBJECT_DEFAULT_UPDATE(DirectIntegrator)

  Color3f Li(const Scene *scene, Sampler *sampler, const Ray3f &ray) const
  {
    Intersection its;
    // if no collision at all, return black
    if (!scene->rayIntersect(ray, its))
    {
      if (scene->getEnvMap())
      {
        EmitterQueryRecord eqr;
        eqr.wi = ray.d;
        return scene->getEnvMap()->eval(eqr);
      }
      return Color3f(0.f);
    }

    Color3f result; // final Color

    // get colliding object
    auto shape = its.mesh;
    auto bsdf = shape->getBSDF();
    // primary ray, pointing to camera
    Vector3f wo = its.toLocal((ray.o - its.p).normalized());

    for (auto &l : scene->getLights())
    {
      // create the emitter query record with the origin point
      EmitterQueryRecord rec(its.p);
      // light i, with a sampled point
      Color3f li = l->sample(rec, sampler->next2D());

      // secondary ray
      Vector3f wi = its.toLocal(rec.wi);

      // the intersection for the shadow (secondary) ray
      Intersection light_intersection;
      if (!scene->rayIntersect(rec.shadowRay))
      {

        // create BSDF query record based on wi, wo and the measure
        BSDFQueryRecord bsdfRec(wi, wo, EMeasure::ESolidAngle);
        bsdfRec.uv = its.uv; // set the uv coordinates
        bsdfRec.p = its.p;
        Color3f bsdf_color = bsdf->eval(bsdfRec); // eval the bsdf on the shape

        // calculate the angle
        float cos = std::abs(rec.wi.dot(its.shFrame.n)) / rec.wi.norm();

        // add up the bsdf term together with the cos and the sampled light
        result += li * cos * bsdf_color;
      }
    }
    return result;
  }

  std::string toString() const { return tfm::format("DirectIntegrator[]"); }
#ifndef NORI_USE_NANOGUI
<<<<<<< HEAD
	NORI_OBJECT_IMGUI_NAME("Direct Simple");
	virtual bool getImGuiNodes() override { return Integrator::getImGuiNodes(); }
=======
  virtual const char *getImGuiName() const override
  {
    return "Direct";
  }
  virtual bool getImGuiNodes() override { return Integrator::getImGuiNodes(); }
>>>>>>> 9ca1084a
#endif
};

NORI_REGISTER_CLASS(DirectIntegrator, "direct");
NORI_NAMESPACE_END<|MERGE_RESOLUTION|>--- conflicted
+++ resolved
@@ -69,16 +69,8 @@
 
   std::string toString() const { return tfm::format("DirectIntegrator[]"); }
 #ifndef NORI_USE_NANOGUI
-<<<<<<< HEAD
 	NORI_OBJECT_IMGUI_NAME("Direct Simple");
 	virtual bool getImGuiNodes() override { return Integrator::getImGuiNodes(); }
-=======
-  virtual const char *getImGuiName() const override
-  {
-    return "Direct";
-  }
-  virtual bool getImGuiNodes() override { return Integrator::getImGuiNodes(); }
->>>>>>> 9ca1084a
 #endif
 };
 
