#include <nori/emitter.h>
#include <nori/texture.h>
#include <Eigen/Geometry>
#include <nori/warp.h>

NORI_NAMESPACE_BEGIN

class EnvMap : public Emitter
{
public:
<<<<<<< HEAD
	explicit PNGEnvMap(const PropertyList &props)
	{
		scaleU = props.getFloat("scaleU", 1.f);
		scaleV = props.getFloat("scaleV", 1.f);

		sphereTexture = props.getBoolean("sphereTexture", false);
	}

	NoriObject *cloneAndInit() override {
		// Use constant texture as a fallback
		if(!m_map)
=======
	EnvMap(const PropertyList &props)
	{
		if (props.has("albedo"))
>>>>>>> 9ca1084a
		{
			PropertyList l;
			l.setColor("value", Color3f(0.5f));
			m_map = static_cast<Texture<Color3f> *>(NoriObjectFactory::createInstance("constant_color", l));
		}
	}

<<<<<<< HEAD
		auto clone = new PNGEnvMap(*this);
		clone->m_map = static_cast<Texture<Color3f>*>(m_map->cloneAndInit());
		return clone;
	}

	void update(const NoriObject* guiObject) override
	{
		const auto* gui = static_cast<const PNGEnvMap*>(guiObject);
		if (!gui->touched) return;
		gui->touched = false;

		scaleU = gui->scaleU;
		scaleV = gui->scaleV;
		sphereTexture = gui->sphereTexture;
		m_map->update(gui->m_map);
	}

	~PNGEnvMap()
=======
	~EnvMap()
>>>>>>> 9ca1084a
	{
		delete m_map;
	}

	void addChild(NoriObject *obj) override
	{
		switch (obj->getClassType())
		{
		case ETexture:
			if (obj->getIdName() == "albedo")
			{
				if (m_map)
					throw NoriException("There is already an albedo defined!");
				m_map = static_cast<Texture<Color3f> *>(obj);
			}
			else
			{
				throw NoriException("The name of this texture does not match any field!");
			}
			break;

		default:
			throw NoriException("EnvMap::addChild(<%s>) is not supported!",
								classTypeName(obj->getClassType()));
		}
	}

<<<<<<< HEAD
=======
	void activate() override
	{
		if (!m_map)
		{
			PropertyList l;
			l.setColor("value", Color3f(0.5f));
			m_map = static_cast<Texture<Color3f> *>(NoriObjectFactory::createInstance("constant_color", l));
			m_map->activate();
		}

		calculateProbs();
	}

>>>>>>> 9ca1084a
	std::string toString() const override
	{
		return tfm::format("PngEnvMap[\n"
						   "  texture = %s\n"
						   "]",
						   m_map->toString());
	};

	Color3f sample(EmitterQueryRecord &lRec,
				   const Point2f &sample) const
	{
		// sample any point based on the probabilities

		Histogram::upair result;
		while (true)
		{
			Histogram::elem_type it = histogram.getElement(sample.x());
			if (it != histogram.map.end())
			{
				result = it->second;
				break;
			}
			else
			{
				throw NoriException("Histogram could not find a data point...");
			}
		}

		// convert result (kind of uv coords) into direction

		float i = result.first / (float)m_map->getHeight();
		float j = result.second / (float)m_map->getWidth();

		Vector3f v;
		if (m_map->getHeight() == 1 && m_map->getWidth() == 1)
		{
			// sample a uniform direction from the scene (this only happens if the texture is constant)
			v = Warp::squareToUniformSphere(sample);
		}
		else
		{
			v = sphericalDirection(j * M_PI, i * 2.0f * M_PI);
		}
		Vector3f v_inf = v * 1.f / Epsilon;			 // divide by epsilon = * inf
		lRec.n = -(v_inf - m_position).normalized(); // the normal points inwards to m_position
		lRec.p = v_inf;
		lRec.wi = (lRec.p - lRec.ref).normalized();
		lRec.shadowRay = Ray3f(lRec.p, -lRec.wi, Epsilon, (lRec.p - lRec.ref).norm() - Epsilon);

		lRec.pdf = pdf(lRec);

		if (lRec.pdf < Epsilon)
			return Color3f(0.f);

		Color3f col = eval(lRec) / lRec.pdf;
		return col;
	}

	float pdf(const EmitterQueryRecord &lRec) const
	{
		// adaptive sampling based on the brightness of each pixel

		if (m_map->getHeight() == 1 && m_map->getWidth() == 1)
		{
			return Warp::squareToUniformSpherePdf(Vector3f(1.f, 0.f, 0.f));
		}

		Vector3f target = lRec.p;
		Point2f uv = sphericalCoordinates(target);

		// convert these uv coords into x and y for the probability
		unsigned int i = uv.y() / (2.f * M_PI) * m_map->getWidth();
		unsigned int j = uv.x() * INV_PI * m_map->getHeight();

		i = i + m_map->getHeight() % m_map->getHeight();
		j = j + m_map->getWidth() % m_map->getWidth();

		return probabilities(i, j) / Warp::squareToUniformSpherePdf(Vector3f(1.f, 0.f, 0.f));
	}

	Color3f eval(const EmitterQueryRecord &lRec) const override
	{
		// ref does not have to be set, because the env map has inf size
		// --> the distance of ref/center of envmap is neglectable

		// eval texture based on lRec.wi
		Point2f uv_coords = sphericalCoordinates(lRec.wi);
		Point2f uv;

		// switch coordinates and map to [0,1]
		uv.x() = uv_coords.y() / (2.f * M_PI);
		uv.y() = uv_coords.x() / M_PI;

		return m_map->eval(uv);
	}
#ifndef NORI_USE_NANOGUI
<<<<<<< HEAD
	NORI_OBJECT_IMGUI_NAME("Environment Map");
	virtual bool getImGuiNodes() override
	{
		touched |= EnvironmentMap::getImGuiNodes();
=======
	virtual const char *getImGuiName() const override
	{
		return "Environment Map";
	}
	virtual bool getImGuiNodes() override
	{
		bool ret = Emitter::getImGuiNodes();

		ImGuiTreeNodeFlags flags = ImGuiTreeNodeFlags_Leaf | ImGuiTreeNodeFlags_NoTreePushOnOpen |
								   ImGuiTreeNodeFlags_Bullet;
>>>>>>> 9ca1084a

		if (m_map)
		{
			bool node_open = ImGui::TreeNode("Texture");
			ImGui::NextColumn();
			ImGui::AlignTextToFramePadding();

			ImGui::Text(m_map->getImGuiName().c_str());
			ImGui::NextColumn();
			if (node_open)
			{
				touched |= m_map->getImGuiNodes();
				ImGui::TreePop();
			}
		}

<<<<<<< HEAD
		ImGui::AlignTextToFramePadding();
		ImGui::PushID(1);
		ImGui::TreeNodeEx("scale U", ImGuiLeafNodeFlags, "Scale U");
		ImGui::NextColumn();
		ImGui::SetNextItemWidth(-1);
		touched |= ImGui::DragFloat("##value", &scaleU, 0.01f, 0, 10.f, "%f%", ImGuiSliderFlags_AlwaysClamp);
		ImGui::NextColumn();
		ImGui::PopID();

		ImGui::AlignTextToFramePadding();
		ImGui::PushID(2);
		ImGui::TreeNodeEx("scale V", ImGuiLeafNodeFlags, "Scale V");
		ImGui::NextColumn();
		ImGui::SetNextItemWidth(-1);
		touched |= ImGui::DragFloat("##value", &scaleV, 0.01f, 0, 10.f, "%f%", ImGuiSliderFlags_AlwaysClamp);
		ImGui::NextColumn();
		ImGui::PopID();

		ImGui::AlignTextToFramePadding();
		ImGui::PushID(3);
		ImGui::TreeNodeEx("SphereTexture", ImGuiLeafNodeFlags, "Sphere Texture");
		ImGui::NextColumn();
		ImGui::SetNextItemWidth(-1);
		touched |= ImGui::Checkbox("##value", &sphereTexture);
		ImGui::NextColumn();
		ImGui::PopID();

		return touched;
=======
		return ret;
>>>>>>> 9ca1084a
	}
#endif

	bool isEnvMap() const override
	{
		return true;
	}

private:
	/// calculate the histogram based on the probabilities
	void calculateProbs()
	{
		probabilities = MatrixXf(m_map->getHeight(), m_map->getWidth());
		for (int i = 0; i < m_map->getHeight(); i++)
		{
			for (int j = 0; j < m_map->getWidth(); j++)
			{
				Color3f col = m_map->eval(Point2f(i / (float)m_map->getHeight(), j / (float)m_map->getWidth()));
				probabilities(i, j) = col.getLuminance(); // bias to possibly select every one once
			}
		}
		probabilities.normalize();
		for (int i = 0; i < m_map->getHeight(); i++)
		{
			for (int j = 0; j < m_map->getWidth(); j++)
			{
				histogram.add_element(i, j, probabilities(i, j));
			}
		}
	}

	Texture<Color3f> *m_map = nullptr;
	Histogram histogram;
	MatrixXf probabilities;
};

NORI_REGISTER_CLASS(EnvMap, "envmap");
NORI_NAMESPACE_END<|MERGE_RESOLUTION|>--- conflicted
+++ resolved
@@ -8,8 +8,7 @@
 class EnvMap : public Emitter
 {
 public:
-<<<<<<< HEAD
-	explicit PNGEnvMap(const PropertyList &props)
+	explicit EnvMap(const PropertyList &props)
 	{
 		scaleU = props.getFloat("scaleU", 1.f);
 		scaleV = props.getFloat("scaleV", 1.f);
@@ -20,11 +19,6 @@
 	NoriObject *cloneAndInit() override {
 		// Use constant texture as a fallback
 		if(!m_map)
-=======
-	EnvMap(const PropertyList &props)
-	{
-		if (props.has("albedo"))
->>>>>>> 9ca1084a
 		{
 			PropertyList l;
 			l.setColor("value", Color3f(0.5f));
@@ -32,7 +26,6 @@
 		}
 	}
 
-<<<<<<< HEAD
 		auto clone = new PNGEnvMap(*this);
 		clone->m_map = static_cast<Texture<Color3f>*>(m_map->cloneAndInit());
 		return clone;
@@ -48,12 +41,11 @@
 		scaleV = gui->scaleV;
 		sphereTexture = gui->sphereTexture;
 		m_map->update(gui->m_map);
-	}
-
-	~PNGEnvMap()
-=======
+      
+      calculateProbs();
+	}
+
 	~EnvMap()
->>>>>>> 9ca1084a
 	{
 		delete m_map;
 	}
@@ -81,22 +73,6 @@
 		}
 	}
 
-<<<<<<< HEAD
-=======
-	void activate() override
-	{
-		if (!m_map)
-		{
-			PropertyList l;
-			l.setColor("value", Color3f(0.5f));
-			m_map = static_cast<Texture<Color3f> *>(NoriObjectFactory::createInstance("constant_color", l));
-			m_map->activate();
-		}
-
-		calculateProbs();
-	}
-
->>>>>>> 9ca1084a
 	std::string toString() const override
 	{
 		return tfm::format("PngEnvMap[\n"
@@ -193,23 +169,10 @@
 		return m_map->eval(uv);
 	}
 #ifndef NORI_USE_NANOGUI
-<<<<<<< HEAD
 	NORI_OBJECT_IMGUI_NAME("Environment Map");
 	virtual bool getImGuiNodes() override
 	{
 		touched |= EnvironmentMap::getImGuiNodes();
-=======
-	virtual const char *getImGuiName() const override
-	{
-		return "Environment Map";
-	}
-	virtual bool getImGuiNodes() override
-	{
-		bool ret = Emitter::getImGuiNodes();
-
-		ImGuiTreeNodeFlags flags = ImGuiTreeNodeFlags_Leaf | ImGuiTreeNodeFlags_NoTreePushOnOpen |
-								   ImGuiTreeNodeFlags_Bullet;
->>>>>>> 9ca1084a
 
 		if (m_map)
 		{
@@ -226,38 +189,7 @@
 			}
 		}
 
-<<<<<<< HEAD
-		ImGui::AlignTextToFramePadding();
-		ImGui::PushID(1);
-		ImGui::TreeNodeEx("scale U", ImGuiLeafNodeFlags, "Scale U");
-		ImGui::NextColumn();
-		ImGui::SetNextItemWidth(-1);
-		touched |= ImGui::DragFloat("##value", &scaleU, 0.01f, 0, 10.f, "%f%", ImGuiSliderFlags_AlwaysClamp);
-		ImGui::NextColumn();
-		ImGui::PopID();
-
-		ImGui::AlignTextToFramePadding();
-		ImGui::PushID(2);
-		ImGui::TreeNodeEx("scale V", ImGuiLeafNodeFlags, "Scale V");
-		ImGui::NextColumn();
-		ImGui::SetNextItemWidth(-1);
-		touched |= ImGui::DragFloat("##value", &scaleV, 0.01f, 0, 10.f, "%f%", ImGuiSliderFlags_AlwaysClamp);
-		ImGui::NextColumn();
-		ImGui::PopID();
-
-		ImGui::AlignTextToFramePadding();
-		ImGui::PushID(3);
-		ImGui::TreeNodeEx("SphereTexture", ImGuiLeafNodeFlags, "Sphere Texture");
-		ImGui::NextColumn();
-		ImGui::SetNextItemWidth(-1);
-		touched |= ImGui::Checkbox("##value", &sphereTexture);
-		ImGui::NextColumn();
-		ImGui::PopID();
-
 		return touched;
-=======
-		return ret;
->>>>>>> 9ca1084a
 	}
 #endif
 
