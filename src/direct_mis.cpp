#include <nori/bsdf.h>
#include <nori/integrator.h>
#include <nori/sampler.h>
#include <nori/scene.h>

NORI_NAMESPACE_BEGIN

class DirectMISIntegrator : public Integrator
{
public:
  explicit DirectMISIntegrator(const PropertyList &propList) {}
  NORI_OBJECT_DEFAULT_CLONE(DirectMISIntegrator)
  NORI_OBJECT_DEFAULT_UPDATE(DirectMISIntegrator)

  Color3f Li(const Scene *scene, Sampler *sampler, const Ray3f &ray) const
  {
    Intersection its;
    if (!scene->rayIntersect(ray, its))
    {
      if (scene->getEnvMap())
      {
        EmitterQueryRecord eqr;
        eqr.wi = ray.d;
        return scene->getEnvMap()->eval(eqr);
      }
      else
      {
        return Color3f(0.f);
      }
    }
    Color3f result(0.f);
    Color3f result_ems(0.f);
    Color3f result_mats(0.f);
    float w_ems = 0.f;
    float w_mat = 0.f;

    // get colliding object and shape
    auto shape = its.mesh;
    auto bsdf = shape->getBSDF();

    // if shape is emitter, add eval to result
    if (shape->isEmitter())
    {
      auto emitter = shape->getEmitter();
      EmitterQueryRecord eqr(ray.o, its.p, its.shFrame.n);
      result += emitter->eval(eqr);
    }

    // sampling the emitter (EMS)
    auto l_ems = scene->getRandomEmitter(sampler->next1D());
    EmitterQueryRecord eqr(its.p);
    Color3f li = l_ems->sample(eqr, sampler->next2D());

    // check if 0 returned to prevent failed sampling
    if (!li.isZero(Epsilon))
    {

      // if we don't intersect, calculate the final color
      if (!scene->rayIntersect(eqr.shadowRay))
      {
        // bsdf query
        // flip wi and wo
        BSDFQueryRecord bqr_ems(its.toLocal(-ray.d), its.toLocal(eqr.wi), EMeasure::ESolidAngle);
        bqr_ems.uv = its.uv; // set uv coordinates
        bqr_ems.p = its.p;
        Color3f bsdf_col_ems = bsdf->eval(bqr_ems);

        float cos = its.shFrame.cosTheta(its.shFrame.toLocal(eqr.wi));

        // normalize over all lights, because we only use a random one
        float pdf_ems = l_ems->pdf(eqr) / scene->getLights().size();
        float pdf_mat = bsdf->pdf(bqr_ems);

        result_ems = li * cos * bsdf_col_ems * scene->getLights().size();
        if (pdf_ems + pdf_mat > Epsilon)
        {
          w_ems = pdf_ems / (pdf_ems + pdf_mat);
        }
      }
      else
      {
        // add env map
        if (scene->getEnvMap())
        {
          EmitterQueryRecord eqr2;
          eqr2.wi = eqr.shadowRay.d;
          result_ems = li * scene->getEnvMap()->eval(eqr2);
        }
      }
    }

    // Sampling the BSDF (mats)

    // bsdf query
    BSDFQueryRecord bqr_mat(its.toLocal(-ray.d));
    bqr_mat.uv = its.uv; // set uv coordinates
    bqr_mat.p = its.p;
    bqr_mat.measure = ESolidAngle;
    Color3f bsdf_color = bsdf->sample(bqr_mat, sampler->next2D());

    // check if failed sampling
    if (!bsdf_color.isZero(Epsilon))
    {
      Ray3f shadowRay(its.p, its.toWorld(bqr_mat.wo));

      // compute sampled ray interaction point
      Intersection secondaryIts;

      if (scene->rayIntersect(shadowRay, secondaryIts) && secondaryIts.mesh->isEmitter())
      {
        EmitterQueryRecord secondaryEQR(its.p, secondaryIts.p, secondaryIts.shFrame.n);
        auto ems = secondaryIts.mesh->getEmitter();

        result_mats = bsdf_color * ems->eval(secondaryEQR); // / scene->getLights().size();

        float pdf_mat = bsdf->pdf(bqr_mat);
        float pdf_ems = ems->pdf(secondaryEQR) / scene->getLights().size();

        if (pdf_mat + pdf_ems > Epsilon)
        {
          w_mat = pdf_mat / (pdf_mat + pdf_ems);
        }
      }
      else
      {
        // add env map
        
        if (scene->getEnvMap())
        {
          EmitterQueryRecord eqr;
          eqr.wi = shadowRay.d;
          result_mats = bsdf_color * scene->getEnvMap()->eval(eqr);
        }
      }
    }

    // COMBINE BOTH
    return result + w_ems * result_ems + w_mat * result_mats;
  }
  std::string toString() const
  {
    return std::string("DirectMISIntegrator[]");
  }
#ifndef NORI_USE_NANOGUI
<<<<<<< HEAD
	NORI_OBJECT_IMGUI_NAME("Direct MIS");
	virtual bool getImGuiNodes() override { return Integrator::getImGuiNodes(); }
=======
  virtual const char *getImGuiName() const override
  {
    return "Direct MIS";
  }
  virtual bool getImGuiNodes() override { return Integrator::getImGuiNodes(); }
>>>>>>> 9ca1084a
#endif
};

NORI_REGISTER_CLASS(DirectMISIntegrator, "direct_mis");
NORI_NAMESPACE_END<|MERGE_RESOLUTION|>--- conflicted
+++ resolved
@@ -142,16 +142,8 @@
     return std::string("DirectMISIntegrator[]");
   }
 #ifndef NORI_USE_NANOGUI
-<<<<<<< HEAD
 	NORI_OBJECT_IMGUI_NAME("Direct MIS");
 	virtual bool getImGuiNodes() override { return Integrator::getImGuiNodes(); }
-=======
-  virtual const char *getImGuiName() const override
-  {
-    return "Direct MIS";
-  }
-  virtual bool getImGuiNodes() override { return Integrator::getImGuiNodes(); }
->>>>>>> 9ca1084a
 #endif
 };
 
