--- conflicted
+++ resolved
@@ -82,14 +82,7 @@
         return std::string("PathMATSIntegrator[]");
     }
 #ifndef NORI_USE_NANOGUI
-<<<<<<< HEAD
 	NORI_OBJECT_IMGUI_NAME("Path MATS");
-=======
-    virtual const char *getImGuiName() const override
-    {
-        return "Path MATS";
-    }
->>>>>>> 9ca1084a
     virtual bool getImGuiNodes() override { return Integrator::getImGuiNodes(); }
 #endif
 protected:
